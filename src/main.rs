use std::collections::{HashMap, HashSet};
use std::{env, io};
use std::fmt::{Display, Formatter};
use std::fs::File;
use std::io::{BufRead, BufReader, Write};
use std::ops::Deref;
use std::sync::{Arc, Mutex};
use config::Config;
use rayon::iter::ParallelBridge;
use rayon::prelude::ParallelIterator;
use log::{error, info, warn};
use nom::IResult;
use nom::bytes::complete::{take_until};
use nom::branch::alt;
use nom::character::complete;
use nom::sequence::{delimited, terminated};
use serde::Deserialize;
use time::format_description::FormatItem;
use time::PrimitiveDateTime;

#[derive(Eq, PartialEq, Hash, Deserialize, Clone)]
struct TileLocation {
    x: u16,
    y: u16,
}

impl Display for TileLocation {
    fn fmt(&self, f: &mut Formatter<'_>) -> std::fmt::Result {
        write!(f, "{}, {}", self.x, self.y)
    }
}

impl TileLocation {
    fn parse(input: &str) -> IResult<&str, LineCoordinate> {
        let (input, x) = terminated(complete::u16, complete::char(','))(input)?;
        let (input, y) = complete::u16(input)?;
        Ok((input, LineCoordinate::Tile(TileLocation {
            x,
            y,
        })))
    }
}

#[derive(Eq, PartialEq, Hash, Deserialize, Clone)]
struct TileRegion {
    top: u16,
    left: u16,
    bottom: u16,
    right: u16,
}

impl TileRegion {
    fn parse_line(input: &str) -> IResult<&str, LineCoordinate> {
        //1349,1718,1424,1752
        let (input, start_x) = terminated(complete::u16, complete::char(','))(input)?;
        let (input, start_y) = terminated(complete::u16, complete::char(','))(input)?;
        let (input, end_x) = terminated(complete::u16, complete::char(','))(input)?;
        let (input, end_y) = complete::u16(input)?;
        Ok((input, LineCoordinate::Region(TileRegion {
            left: start_x,
            top: start_y,
            right: end_x,
            bottom: end_y,
        })))
    }

    fn contains(&self, location: &TileLocation) -> bool {
        if location.x < self.left {
            return false;
        }
        if location.y < self.top {
            return false;
        }
        if location.x > self.right {
            return false;
        }
        if location.y > self.bottom {
            return false;
        }
        true
    }

    fn contains_point(&self, x: u16, y: u16) -> bool {
        if x < self.left {
            return false;
        }
        if y < self.top {
            return false;
        }
        if x > self.right {
            return false;
        }
        if y > self.bottom {
            return false;
        }
        true
    }

    fn intersects(&self, region: &TileRegion) -> bool {
        self.contains_point(region.left, region.top)
            || self.contains_point(region.right, region.top)
            || self.contains_point(region.right, region.bottom)
            || self.contains_point(region.left, region.bottom)
            || region.contains_point(self.left, self.top)
            || region.contains_point(self.right, self.top)
            || region.contains_point(self.right, self.bottom)
            || region.contains_point(self.left, self.bottom)
    }
}

#[derive(Eq, PartialEq, Hash)]
enum LineCoordinate {
    Tile(TileLocation),
    Region(TileRegion),
}

impl LineCoordinate {
    fn parse(input: &str) -> IResult<&str, LineCoordinate> {
        alt((TileRegion::parse_line, TileLocation::parse))(input)
    }
}

struct CanvasLine {
    timestamp: String,
    user_id: String,
    pixel_color: String,
    coordinate: LineCoordinate,
}

impl CanvasLine {
    fn parse(input: &str) -> IResult<&str, CanvasLine> {
        //2022-04-04 00:55:57.168 UTC,tPcrtm7OtEmSThdRSWmB7jmTF9lUVZ1pltNv1oKqPY9bom/EGIO3/b5kjRenbD3vMF48psnR9MnhIrTT1bpC9A==,#6A5CFF,"1908,1854"
        let (input, timestamp) = terminated(take_until(","), complete::char(','))(input)?;
        //tPcrtm7OtEmSThdRSWmB7jmTF9lUVZ1pltNv1oKqPY9bom/EGIO3/b5kjRenbD3vMF48psnR9MnhIrTT1bpC9A==,#6A5CFF,"1908,1854"
        let (input, user_id) = terminated(take_until(","), complete::char(','))(input)?;
        //#6A5CFF,"1908,1854"
        let (input, pixel_color) = terminated(take_until(","), complete::char(','))(input)?;
        //"1908,1854" or "1349,1718,1424,1752"
        let (input, coordinate) = delimited(complete::char('"'), LineCoordinate::parse, complete::char('"'))(input)?;

        Ok((input, CanvasLine {
            timestamp: timestamp.to_string(),
            user_id: user_id.to_string(),
            pixel_color: pixel_color.to_string(),
            coordinate,
        }))
    }
}

time::serde::format_description!(rplace_time_format, PrimitiveDateTime, "[year]-[month]-[day] [hour]:[minute]:[second].[subsecond] UTC");

#[derive(Deserialize, Clone)]
struct SearchArea {
    #[serde(with = "rplace_time_format::option", default)]
    start_time: Option<PrimitiveDateTime>,
    #[serde(with = "rplace_time_format::option", default)]
    end_time: Option<PrimitiveDateTime>,
    #[serde(default)]
    is_optional: bool,
    area: TileRegion,
}

impl SearchArea {
    fn contains(&self, pixel: &CanvasLine) -> bool {
        const RPLACE_TIME_FORMAT: &[FormatItem] = time::macros::format_description!("[year]-[month]-[day] [hour]:[minute]:[second].[subsecond] UTC");
        const RPLACE_TIME_FORMAT_SHORT: &[FormatItem] = time::macros::format_description!("[year]-[month]-[day] [hour]:[minute]:[second] UTC");
        match &pixel.coordinate {
            LineCoordinate::Tile(t) => {
                if !self.area.contains(t) {
                    return false;
                }
                let line_time = PrimitiveDateTime::parse(&pixel.timestamp, RPLACE_TIME_FORMAT)
                    .or_else(|_| {
                        PrimitiveDateTime::parse(&pixel.timestamp, RPLACE_TIME_FORMAT_SHORT)
                    })
                    .expect(&*format!("Can not parse: {} Malformed time in CSV", &pixel.timestamp));
                if let Some(start_time) = self.start_time {
                    if start_time < line_time {
                        return false;
                    }
                }
                if let Some(end_time) = self.end_time {
                    if line_time > end_time {
                        return false;
                    }
                }
                true
            }
            LineCoordinate::Region(r) => {
                if !self.area.intersects(r) {
                    return false;
                }
                false
            }
        }
    }
}

#[derive(Deserialize)]
struct Settings {
    user_id: Option<String>,
    csv_location: String,
    search_areas: Vec<SearchArea>,
    no_edits_outside: bool,
}

fn main() {
    //Init logger
    env_logger::init();

    //Get config file location from command line
    let has_config_path;
    let args: Vec<String> = env::args().collect();
    let config_path = if args.len() > 1 {
        has_config_path = true;
        &args[1]
    } else {
        has_config_path = false;
        "config.toml"
    };

    let config = Config::builder()
        .set_default("csv_location", "2022_place_canvas_history.csv")
        .expect("Failed to set default csv location")
        .set_default("no_edits_outside", true)
        .expect("Failed to set default no_edits_outside")
        .add_source(config::File::with_name(config_path).required(has_config_path))
        .build()
        .expect("Configuration file contains errors");
    let settings: Settings = config.try_deserialize()
        .expect("Failed to parse configurations");

    //If we do not have a user id try to find user from specified areas
    let settings_user = settings.user_id.clone();
    let userid = settings_user.or_else(|| {
        find_user(&settings)
    });
    //Check if we have a user id
    if let Some(user) = userid {
        info!("Finding tiles that remain");
        find_remaining_tiles(&user, &settings.csv_location);
    }
}

fn find_user(settings: &Settings) -> Option<String> {
    //HashMap of users who have edits in selected areas
    let users = Arc::new(Mutex::new(
        HashMap::<String, HashSet<TileRegion>>::new()));

    //Get list of potential users in selected areas
    let locations = &settings.search_areas;
    info!("Finding users who have edits in selected areas");
    mutate_user_list(add_internal_edits, locations, &settings.csv_location, users.clone());
    //If enabled remove users who have edits outside selected areas
    if settings.no_edits_outside {
        info!("Removing users who have edits outside selected areas");
        mutate_user_list(remove_external_edits, locations, &settings.csv_location, users.clone());
    }

    //Set of search areas that user must be present in
    let required_ares: HashSet<TileRegion> = locations.iter().filter(|a| {
        !a.is_optional
    }).map(|r| {
        r.area.clone()
    }).collect();

    //Remove uses who did not have edits in all selected areas
    let user = match users.lock() {
        Ok(mut g) => {
            //Remove elements which were not found in all selected areas
            info!("Removing users who do not have edits in all selected areas");
            g.retain(|_, regions| {
                regions.is_superset(&required_ares)
            });
            let potential_users: Vec<String> = g.clone().into_keys().collect();
            if potential_users.is_empty() {
                println!("Did not find any users.");
                return None;
            }

            println!("Found users:");
            for (index, user) in potential_users.iter().enumerate() {
                println!("{}: {}", index, user);
            }

            let input;
            if potential_users.len() > 1 {
                print!("Select user by giving index: ");
                if let Err(e) = io::stdout().flush() {
                    error!("Failed to flush stdout: {}", e);
                }
                loop {
                    let mut user_input = String::new();
                    if let Err(e) = io::stdin().read_line(&mut user_input) {
                        error!("Failed to read input: {}", e);
                        continue;
                    }
                    //Remove trailing newline
                    user_input.pop();
                    let user_index: usize = match user_input.parse() {
                        Ok(v) => {
                            if v >= potential_users.len() {
                                eprintln!("Index out of bounds");
                                continue;
                            }
                            v
                        }
                        Err(_) => {
                            eprintln!("Give zero based index of user you want to select");
                            continue;
                        }
                    };
                    input = user_index;
                    break;
                }
            } else {
                input = 0;
            }

            Some(potential_users[input].clone())
        }
        Err(e) => {
            eprintln!("Mutex lock failed: {}", e);
            None
        }
    };
    user
}

/**
 * Add users who have edits inside selected areas to the HashMap
 */
<<<<<<< HEAD
fn add_internal_edits(users: Arc<Mutex<HashMap<String, HashSet<TileRegion>>>>, receiver: Receiver<String>, locations: &Vec<SearchArea>) {
    for line in receiver {
        //Convert line to struct
        let row_result = match CanvasLine::parse(&line) {
            Ok((_, v)) => { v }
            Err(_) => {
                warn!("Malformed line in data: {}", line);
                continue;
            }
        };
        //Check if coordinates in selected areas
        for location in locations.deref() {
            //Check if search area matches the line
            if !location.contains(&row_result) {
                continue;
=======
fn add_internal_edits(users: Arc<Mutex<HashMap<String, HashSet<TileRegion>>>>, line: &str, locations: &Vec<SearchArea>) {
    //Convert line to struct
    let row_result = match CanvasLine::parse(line) {
        Ok((_, v)) => { v }
        Err(_) => {
            warn!("Malformed line in data: {}", line);
            return;
        }
    };
    //Check if coordinates in selected areas
    for location in locations.deref() {
        //Check if search area matches the line
        if !location.contains(&row_result) {
            continue;
        }
        //Matches, add area to the set of areas user has placed pixels in
        match users.lock() {
            Ok(mut g) => {
                let region_set = g.entry(row_result.user_id.clone())
                    .or_insert_with(|| { HashSet::<TileRegion>::new() });
                region_set.insert(location.area.clone());
>>>>>>> 008b24fe
            }
            Err(e) => {
                eprintln!("Mutex lock failed: {}", e);
            }
        }
    }
}

/**
 * Remove users who have edits outside selected areas from the HashMap
 */
<<<<<<< HEAD
fn remove_external_edits(users: Arc<Mutex<HashMap<String, HashSet<TileRegion>>>>, receiver: Receiver<String>, locations: &Vec<SearchArea>) {
    for line in receiver {
        let row_result = match CanvasLine::parse(&line) {
            Ok((_, v)) => { v }
            Err(_) => {
                warn!("Malformed line in data: {}", line);
                continue;
            }
        };
=======
fn remove_external_edits(users: Arc<Mutex<HashMap<String, HashSet<TileRegion>>>>, line: &str, locations: &Vec<SearchArea>) {
    let row_result = match CanvasLine::parse(line) {
        Ok((_, v)) => { v }
        Err(_) => {
            warn!("Malformed line in data: {}", line);
            return;
        }
    };
>>>>>>> 008b24fe

    //Remove users who have edits outside locations
    let mut is_outside = true;
    for location in &*locations {
        match &row_result.coordinate {
            LineCoordinate::Tile(t) => {
                if location.area.contains(t) {
                    is_outside = false;
                    break;
                }
            }
            LineCoordinate::Region(r) => {
                if location.area.intersects(r) {
                    is_outside = false;
                    break;
                }
            }
        }
    }
    //Edit is not in any selected area
    if is_outside {
        match users.lock() {
            Ok(mut g) => {
                g.remove(&row_result.user_id);
            }
            Err(e) => {
                eprintln!("Mutex lock failed: {}", e);
            }
        }
    }
}

/**
 * Function that calls the supplied function on the rows of the text file in a thread
 */
fn mutate_user_list<F: 'static>(update_func: F, locations: &Vec<SearchArea>, file_name: &str, users: Arc<Mutex<HashMap<String, HashSet<TileRegion>>>>)
<<<<<<< HEAD
    where F: Fn(Arc<Mutex<HashMap<String, HashSet<TileRegion>>>>, Receiver<String>, &Vec<SearchArea>) + std::marker::Send + std::marker::Sync + Copy {
    let (sender, receiver) = bounded(2048);

=======
    where F: Fn(Arc<Mutex<HashMap<String, HashSet<TileRegion>>>>, &str, &Vec<SearchArea>) + std::marker::Send + std::marker::Sync + Copy {
>>>>>>> 008b24fe
    let file = File::open(file_name)
        .expect("Failed to open tile data");
    let reader = BufReader::new(&file);

<<<<<<< HEAD
    let thread_count = num_cpus::get();
    crossbeam_utils::thread::scope(|s| {
        for _ in 0..thread_count {
            let receiver_clone = receiver.clone();
            let user_clone = users.clone();
            s.spawn(|_| {
                update_func(user_clone, receiver_clone, locations);
            });
        }

        //Iterate over rows to find ALL users who placed tiles inside locations
        let mut line_reader = reader.lines();
        if line_reader.next().is_none() {
            panic!("Could not skip CSV header");
        };

        for line_result in line_reader {
            match line_result {
                Ok(l) => {
                    sender.send(l)
                        .expect("Can not send value, channel closed unexpectedly");
                }
                Err(e) => {
                    warn!("Failed to obtain line from tile data: {}", e);
                }
            };
        }
        //Drop sender so threads shut down
        drop(sender);
    }).expect("Failed to construct thread scope");
=======
    //Iterate over rows to find ALL users who placed tiles inside locations
    let mut line_reader = reader.lines();
    if line_reader.next().is_none() {
        panic!("Could not skip CSV header");
    };

    line_reader.par_bridge().for_each(|line_result| {
        match line_result {
            Ok(l) => {
                update_func(users.clone(), &l, locations);
            }
            Err(e) => {
                warn!("Failed to obtain line from tile data: {}", e);
            }
        };
    });
>>>>>>> 008b24fe
}

/**
 * Get surviving tiles
 */
fn find_remaining_tiles(user_hash: &str, file_name: &str) {
    let file = File::open(file_name).expect("Failed to open tile data");
    let reader = BufReader::new(file);

    const WHITEOUT_LINE: usize = 158117508;
    let mut reached_whiteout = false;
    //Number of tiles user has placed
    let mut tiles_placed: u64 = 0;
    //Tiles that made it to the start of whiteout
    let mut whiteout_tiles: HashMap<TileLocation, String> = HashMap::new();
    //Tiles that made it to the end
    let mut end_tiles: HashMap<TileLocation, String> = HashMap::new();

    let mut line_reader = reader.lines().enumerate();
    if line_reader.next().is_none() {
        panic!("Could not skip CSV header");
    };
    for (line_number, line_result) in line_reader {
        if line_number == WHITEOUT_LINE {
            reached_whiteout = true;
        }

        let line = match line_result {
            Ok(l) => { l }
            Err(e) => {
                warn!("Failed to obtain line from tile data: {}", e);
                continue;
            }
        };

        let row_result = match CanvasLine::parse(&line) {
            Ok((_, v)) => { v }
            Err(_) => {
                warn!("Malformed line in data: {}", line);
                continue;
            }
        };

        //Check that user is one who we want
        if row_result.user_id == user_hash {
            //Current user, add to tiles
            tiles_placed += 1;
            //Check if the tile is a region
            match row_result.coordinate {
                LineCoordinate::Tile(t) => {
                    info!("Found {} tile placed at: {},{}", row_result.pixel_color, t.x, t.y);
                    //Add tiles that could have survived to the whiteout
                    if !reached_whiteout {
                        whiteout_tiles.insert(t.clone(), row_result.pixel_color.clone());
                    }
                    //Add tiles that could have survived to the end
                    end_tiles.insert(t, row_result.timestamp.clone());
                }
                LineCoordinate::Region(r) => {
                    for i in r.left..r.right {
                        for j in r.top..r.bottom {
                            let tile_location = TileLocation {
                                x: i,
                                y: j,
                            };
                            //Remove tiles that did not survive to the whiteout
                            if !reached_whiteout {
                                whiteout_tiles.insert(tile_location.clone(), row_result.pixel_color.clone());
                            }
                            //Remove tiles that did not survive to the end
                            end_tiles.insert(tile_location, row_result.timestamp.clone());
                        }
                    }
                }
            }
        } else {
            //Was not current user, remove from tiles if present
            match row_result.coordinate {
                LineCoordinate::Tile(t) => {
                    if !reached_whiteout {
                        whiteout_tiles.remove(&t);
                    }
                    end_tiles.remove(&t);
                }
                LineCoordinate::Region(r) => {
                    for i in r.left..r.right {
                        for j in r.top..r.bottom {
                            whiteout_tiles.remove(&TileLocation {
                                x: i,
                                y: j,
                            });
                        }
                    }
                }
            }
        }
    }

    //Print the number of tiles user placed
    println!("User placed  {} tiles total", tiles_placed);

    //Print out all the tiles that made it to the start of whiteout
    if whiteout_tiles.is_empty() {
        println!("No tiles on the final image");
    } else {
        println!("Following tiles made it to the final image:");
    }

    for (location, color) in &whiteout_tiles {
        println!("{} at: {}", color, location);
    }


    //Print out all the tiles that made it to  the end
    if end_tiles.is_empty() {
        println!("No tiles survived to the end");
    } else {
        println!("Following tiles made it to the end:")
    }

    for (location, time) in &end_tiles {
        println!("{} placed at {}", location, time);
    }
}<|MERGE_RESOLUTION|>--- conflicted
+++ resolved
@@ -330,23 +330,6 @@
 /**
  * Add users who have edits inside selected areas to the HashMap
  */
-<<<<<<< HEAD
-fn add_internal_edits(users: Arc<Mutex<HashMap<String, HashSet<TileRegion>>>>, receiver: Receiver<String>, locations: &Vec<SearchArea>) {
-    for line in receiver {
-        //Convert line to struct
-        let row_result = match CanvasLine::parse(&line) {
-            Ok((_, v)) => { v }
-            Err(_) => {
-                warn!("Malformed line in data: {}", line);
-                continue;
-            }
-        };
-        //Check if coordinates in selected areas
-        for location in locations.deref() {
-            //Check if search area matches the line
-            if !location.contains(&row_result) {
-                continue;
-=======
 fn add_internal_edits(users: Arc<Mutex<HashMap<String, HashSet<TileRegion>>>>, line: &str, locations: &Vec<SearchArea>) {
     //Convert line to struct
     let row_result = match CanvasLine::parse(line) {
@@ -368,7 +351,6 @@
                 let region_set = g.entry(row_result.user_id.clone())
                     .or_insert_with(|| { HashSet::<TileRegion>::new() });
                 region_set.insert(location.area.clone());
->>>>>>> 008b24fe
             }
             Err(e) => {
                 eprintln!("Mutex lock failed: {}", e);
@@ -380,17 +362,6 @@
 /**
  * Remove users who have edits outside selected areas from the HashMap
  */
-<<<<<<< HEAD
-fn remove_external_edits(users: Arc<Mutex<HashMap<String, HashSet<TileRegion>>>>, receiver: Receiver<String>, locations: &Vec<SearchArea>) {
-    for line in receiver {
-        let row_result = match CanvasLine::parse(&line) {
-            Ok((_, v)) => { v }
-            Err(_) => {
-                warn!("Malformed line in data: {}", line);
-                continue;
-            }
-        };
-=======
 fn remove_external_edits(users: Arc<Mutex<HashMap<String, HashSet<TileRegion>>>>, line: &str, locations: &Vec<SearchArea>) {
     let row_result = match CanvasLine::parse(line) {
         Ok((_, v)) => { v }
@@ -399,7 +370,6 @@
             return;
         }
     };
->>>>>>> 008b24fe
 
     //Remove users who have edits outside locations
     let mut is_outside = true;
@@ -436,49 +406,11 @@
  * Function that calls the supplied function on the rows of the text file in a thread
  */
 fn mutate_user_list<F: 'static>(update_func: F, locations: &Vec<SearchArea>, file_name: &str, users: Arc<Mutex<HashMap<String, HashSet<TileRegion>>>>)
-<<<<<<< HEAD
-    where F: Fn(Arc<Mutex<HashMap<String, HashSet<TileRegion>>>>, Receiver<String>, &Vec<SearchArea>) + std::marker::Send + std::marker::Sync + Copy {
-    let (sender, receiver) = bounded(2048);
-
-=======
     where F: Fn(Arc<Mutex<HashMap<String, HashSet<TileRegion>>>>, &str, &Vec<SearchArea>) + std::marker::Send + std::marker::Sync + Copy {
->>>>>>> 008b24fe
     let file = File::open(file_name)
         .expect("Failed to open tile data");
     let reader = BufReader::new(&file);
 
-<<<<<<< HEAD
-    let thread_count = num_cpus::get();
-    crossbeam_utils::thread::scope(|s| {
-        for _ in 0..thread_count {
-            let receiver_clone = receiver.clone();
-            let user_clone = users.clone();
-            s.spawn(|_| {
-                update_func(user_clone, receiver_clone, locations);
-            });
-        }
-
-        //Iterate over rows to find ALL users who placed tiles inside locations
-        let mut line_reader = reader.lines();
-        if line_reader.next().is_none() {
-            panic!("Could not skip CSV header");
-        };
-
-        for line_result in line_reader {
-            match line_result {
-                Ok(l) => {
-                    sender.send(l)
-                        .expect("Can not send value, channel closed unexpectedly");
-                }
-                Err(e) => {
-                    warn!("Failed to obtain line from tile data: {}", e);
-                }
-            };
-        }
-        //Drop sender so threads shut down
-        drop(sender);
-    }).expect("Failed to construct thread scope");
-=======
     //Iterate over rows to find ALL users who placed tiles inside locations
     let mut line_reader = reader.lines();
     if line_reader.next().is_none() {
@@ -495,7 +427,6 @@
             }
         };
     });
->>>>>>> 008b24fe
 }
 
 /**
